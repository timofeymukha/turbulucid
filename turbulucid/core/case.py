--- conflicted
+++ resolved
@@ -3,22 +3,9 @@
 # The code is released under the GNU GPL Version 3 licence.
 # See LICENCE.txt and the Legal section in the README for more information
 
-<<<<<<< HEAD
-from __future__ import absolute_import
-from __future__ import division
-from __future__ import print_function
-import numpy as np
-=======
->>>>>>> 189552fd
 import os
-from vtkmodules.vtkCommonCore import vtkDoubleArray, vtkFloatArray
-from vtkmodules.vtkCommonTransforms import vtkTransform
-
-try:
-    from vtkmodules.vtkFiltersGeneral import vtkCellCenters
-except ImportError:
-    from vtkmodules.vtkFiltersCore import vtkCellCenters
-from vtkmodules.numpy_interface import dataset_adapter as dsa
+import vtk
+from vtk.numpy_interface import dataset_adapter as dsa
 from .readers import NativeReader, LegacyReader, XMLReader
 import numpy as np
 
@@ -49,10 +36,10 @@
         self._blockData = self.read(clean, pointData)
 
         # Compute the cell-centres
-        self._cellCentres = vtkCellCenters()
+        self._cellCentres = vtk.vtkCellCenters()
         self._cellCentres.SetInputData(self._blockData.GetBlock(0))
         self._cellCentres.Update()
-        self._cellCentres = \
+        self._cellCentres =\
             dsa.WrapDataObject(self._cellCentres.GetOutput()).GetPoints()
         self._cellCentres = np.array(self._cellCentres[:, :2])
 
@@ -171,7 +158,7 @@
         self.fields.append(item)
 
         cellData = self._vtkData.VTKObject.GetCellData()
-        valuesVtk = vtkDoubleArray()
+        valuesVtk = vtk.vtkDoubleArray()
 
         if np.ndim(values) > 1:
             valuesVtk.SetNumberOfComponents(values.shape[1])
@@ -252,7 +239,7 @@
         from vtkmodules.vtkFiltersGeneral import vtkTransformPolyDataFilter
 
         # Transform the internal field
-        filter = vtkTransformPolyDataFilter()
+        filter = vtk.vtkTransformPolyDataFilter()
         filter.SetInputData(self.blockData.GetBlock(0))
         filter.SetTransform(transform)
         filter.Update()
@@ -262,7 +249,7 @@
         # Transform boundary data
         i = 1
         for boundary in self.boundaries:
-            filter = vtkTransformPolyDataFilter()
+            filter = vtk.vtkTransformPolyDataFilter()
             filter.SetTransform(transform)
             filter.SetInputData(self.blockData.GetBlock(i))
             filter.Update()
@@ -270,7 +257,7 @@
             i += 1
 
         # Update attuributes
-        self._cellCentres = vtkCellCenters()
+        self._cellCentres = vtk.vtkCellCenters()
         self._cellCentres.SetInputData(self.blockData.GetBlock(0))
         self._cellCentres.Update()
         self._cellCentres = \
@@ -316,7 +303,7 @@
             The translation along the y axis.
 
         """
-        transform = vtkTransform()
+        transform = vtk.vtkTransform()
         transform.Translate(dx, dy, 0)
         transform.Update()
 
@@ -335,7 +322,7 @@
             The scaling factor along y.
 
         """
-        transform = vtkTransform()
+        transform = vtk.vtkTransform()
         transform.Scale(1/scaleX, 1/scaleY, 0)
         transform.Update()
         self._transform(transform)
@@ -350,7 +337,7 @@
 
         """
         axis = [0, 0, 1]
-        transform = vtkTransform()
+        transform = vtk.vtkTransform()
         transform.RotateWXYZ(angle, axis[0], axis[1], axis[2])
         transform.Update()
         self._transform(transform)
@@ -416,7 +403,7 @@
 
         blockData = self.extract_block_by_name(boundary)
 
-        cCenters = vtkCellCenters()
+        cCenters = vtk.vtkCellCenters()
         cCenters.SetInputData(blockData)
         cCenters.Update()
 
@@ -469,11 +456,7 @@
         elif fileExt == ".vtk":
             return LegacyReader(fileName, clean=clean,
                                 pointData=pointData).data
-<<<<<<< HEAD
         elif fileExt in [".vtu", ".vtp", ".vts"]:
-=======
-        elif (fileExt == ".vtp"):
->>>>>>> 189552fd
             return XMLReader(fileName, clean=clean, pointData=pointData).data
         else:
             raise ValueError("Unsupported file format.", fileName, fileExt)
@@ -492,4 +475,4 @@
         writer = vtkXMLMultiBlockDataWriter()
         writer.SetFileName(writePath)
         writer.SetInputData(self._blockData)
-        writer.Write()+        writer.Write()
