# This file is part of turbulucid
# (c) 2018 Timofey Mukha
# The code is released under the GNU GPL Version 3 licence.
# See LICENCE.txt and the Legal section in the README for more information

from __future__ import absolute_import
from __future__ import division
from __future__ import print_function
from scipy.integrate import simps
from scipy.interpolate import interp1d
import numpy as np

__all__ = ["momentum_thickness", "delta_star", "delta_99"]


def momentum_thickness(y, v, u0="last", cutoff=None, interpolate=False):
    """Compute the momentum thickness.

    Parameters
    ----------
    y : ndarray
        The values of the wall-normal coordinate.
    v : ndarray
        The values of the streamwise velocity.
    u0 : {'last', 'max', value}
        How to compute the free stream velocity. Last will lead to
        using the last value in the v array, max will lead to using
        the maximum value.
    interpolate : bool
        Whether to add new points to the profile using linear
        interpolation. Useful for coarse profiles.

    Returns
    -------
    float
        The value of the momentum thickness.

    """
    if u0 == "last":
        u0Val = v[-1]
        cutOff = -1
    elif u0 == "max":
        u0Val = np.max(v)
        cutOff = np.argmax(v)
    else:
        u0Val = u0
        cutOff = -1

    if cutoff is not None:
        cutOff = cutoff

    if interpolate:
        interp = interp1d(y, v, kind='linear')
        y = np.linspace(y[0], y[cutOff], 10000)
        v = interp(y)
    else:
        y = y[:cutOff]
        v = v[:cutOff]

    return simps(v/u0Val*(1 - v/u0Val), x=y)


def delta_star(y, v, u0="last", interpolate=False):
    """Compute the displacement thickness.

    Parameters
    ----------
    y : ndarray
        The values of the wall-normal coordinate.
    v : ndarray
        The values of the streamwise velocity.
    u0 : {'last', 'max', value}
        How to compute the free stream velocity. Last will lead to
        using the last value in the v array, max will lead to using
        the maximum value.
    interpolate : bool
        Whether to add new points to the profile using linear
        interpolation. Useful for coarse profiles.

    Returns
    -------
    float
        The value of the displacement thickness.

    """
    if u0 == "last":
        u0Val = v[-1]
    elif u0 == "max":
        u0Val = np.max(v)
    else:
        u0Val = u0

    if interpolate:
        interp = interp1d(y, v, kind='linear')
        y = np.linspace(y[0], y[-1], 10000)
        v = interp(y)

    return simps(1 - v/u0Val, x=y)


def delta_99(y, v, u0="last", interpolate=False):
    """Compute delta_99.

    Parameters
    ----------
    y : ndarray
        The values of the wall-normal coordinate.
    v : ndarray
        The values of the streamwise velocity.
    u0 : {'last', 'max', value}
        How to compute the free stream velocity. Last will lead to
        using the last value in the v array, max will lead to using
        the maximum value.
    interpolate : bool
        Whether to add new points to the profile using linear
        interpolation. Useful for coarse profiles.

    Returns
    -------
    float
        The value of delta_99.

    Raises
    ------
    ValueError
        If the computed value is not positive.

    """
<<<<<<< HEAD

=======
>>>>>>> 289a7910
    if u0 == "last":
        u0Val = v[-1]
    elif u0 == "max":
        u0Val = np.max(v)
    else:
        u0Val = u0

    if interpolate:
        interp = interp1d(y, v, kind='linear')
        y = np.linspace(y[0], y[-1], 10000)
        v = interp(y)

    delta99 = 0
    for i in range(v.size):
        if v[i] >= 0.99*u0Val:
            delta99 = y[i]
            break

    if delta99 <= 0:
        raise ValueError("delta_99 is not positive!")

    return delta99<|MERGE_RESOLUTION|>--- conflicted
+++ resolved
@@ -126,10 +126,6 @@
         If the computed value is not positive.
 
     """
-<<<<<<< HEAD
-
-=======
->>>>>>> 289a7910
     if u0 == "last":
         u0Val = v[-1]
     elif u0 == "max":
