  language: c
  env:
    # All supported python versions
    - TRAVIS_PYTHON_VERSION=3.7
  install:
      MINICONDA_PYVERSION=3 ;
      if [[ "$TRAVIS_OS_NAME" == "linux" ]]; then
        MINICONDA_OS=Linux ;
      else
        MINICONDA_OS=MacOSX ;
      fi ;
      echo "Fetching Python $MINICONDA_PYVERSION miniconda for $MINICONDA_OS" ;
      wget https://repo.continuum.io/miniconda/Miniconda$MINICONDA_PYVERSION-latest-$MINICONDA_OS-x86_64.sh -O miniconda.sh
    - bash miniconda.sh -b -p $HOME/miniconda
    - export PATH="$HOME/miniconda/bin:$PATH"
    - hash -r
    - conda config --set always_yes yes --set changeps1 no
    - conda update -q conda
    - conda config --set anaconda_upload no
    - conda create -q -n test-environment python=$TRAVIS_PYTHON_VERSION numpy scipy matplotlib pytest pytest-pep8 pytest-cov
    - source activate test-environment
    - conda install vtk
    - which python
<<<<<<< HEAD
    - python setup.py install
=======
    - python -c "import vtk; print(vtk.VTK_VERSION)"
    - pip install .
>>>>>>> 189552fd

  script:
   - pytest --cov=turbulucid --pep8 tests

  os:
    - linux
    - osx

  matrix:
    exclude:
    - os: osx
      env: TRAVIS_PYTHON_VERSION=3.6<|MERGE_RESOLUTION|>--- conflicted
+++ resolved
@@ -1,7 +1,7 @@
   language: c
   env:
     # All supported python versions
-    - TRAVIS_PYTHON_VERSION=3.7
+    - TRAVIS_PYTHON_VERSION=3.10
   install:
       MINICONDA_PYVERSION=3 ;
       if [[ "$TRAVIS_OS_NAME" == "linux" ]]; then
@@ -21,12 +21,8 @@
     - source activate test-environment
     - conda install vtk
     - which python
-<<<<<<< HEAD
-    - python setup.py install
-=======
     - python -c "import vtk; print(vtk.VTK_VERSION)"
     - pip install .
->>>>>>> 189552fd
 
   script:
    - pytest --cov=turbulucid --pep8 tests
